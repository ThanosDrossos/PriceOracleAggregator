# Decentralized Price Oracle Aggregator

Final project for UNAM class "Fundamentos Teóricos y Prácticos de Blockchain"

A robust price oracle aggregator for DeFi applications that combines data from multiple sources (Chainlink, Uniswap V3, Tellor, and API3) to provide manipulation-resistant price feeds.

## Features

- **Multi-Oracle Aggregation**: Combines price data from multiple trusted oracles
- **Weighted Averaging**: Configurable weights for different price sources
- **Median Price Calculation**: Protection against outliers and manipulation
- **Staleness Detection**: Prevents usage of outdated price data
- **Adaptable Architecture**: Easily add new price oracles through adapter pattern
- **Governance**: Owner-controlled settings and configurations

## Supported Oracle Sources

- **Chainlink**: Industry standard decentralized oracle network
- **Uniswap V3**: Time-weighted average prices (TWAP) from Uniswap V3 pools
- **Tellor**: Decentralized oracle network with token-incentivized reporting
- **API3**: First-party oracle solution with multiple price feeds

## Deployed Contracts (Sepolia Testnet)

### Core Contracts

| Contract                | Address | Verification Status |
|-------------------------|---------|-------------------|
<<<<<<< HEAD
| PriceAggregator         | `0x519Fe3CCB10e265BD9e96b64E7F5EBfdAb7D8918` | ✅ Verified |
| OracleLib               | `0x75f064e1487d73b958EEb7e3e6142D4A20cE7975` | ✅ Verified |
| TWAPCalculator          | `0x18D81D882328574B4399723df3d2CE5AE2741fFF` | ✅ Verified |
| UniswapV3GraphAdapter   | `0x0E731470eaf2a2A22dfddAaa7ff4f2E574475D95` | ✅ Verified |

### API3 Adapters

| Contract                | Address | Price Feed | Status |
|-------------------------|---------|------------|--------|
| API3Adapter (ETH/USD)   | `0xb72459057A469F7ce6A53EdE19Afddc637F81e8d` | ETH/USD | ✅ Active |
| API3Adapter (BTC/USD)   | `0xD3C5AcF2b1Dc8c91b66B609B8465ED4a3035f8cF` | BTC/USD | ✅ Active |
| API3Adapter (UNI/USD)   | `0xa2e012B6111993AD74C998738a130df7e311EC39` | UNI/USD | ✅ Active |

### Tellor Adapters

| Contract                | Address | Price Feed | Status |
|-------------------------|---------|------------|--------|
| TellorAdapter (ETH/USD) | `0x07f1De074D264ABB20d2d9727d70D5Bc01F85E10` | ETH/USD | ✅ Active |
| TellorAdapter (BTC/USD) | `0xeec1477203397442Ce0220c4Fb25EC51Bc088E72` | BTC/USD | ✅ Active |
| TellorAdapter (LINK/USD)| `0x300bA297dB455E615B602884F9D337882Ad04994` | LINK/USD | ⚠️ No Data |
| TellorAdapter (UNI/USD) | `0x5e2fd5CE662dB61DaB1a8321a2E7a781040F0056` | UNI/USD | ⚠️ No Data |

> **Note**: All contracts are deployed and verified on Sepolia Etherscan. Some Tellor feeds may have limited data availability on testnet.

## Latest Test Results (Sepolia Testnet)

### ✅ Comprehensive Test Summary
- **Tested**: 3 trading pairs (ETH-USD, BTC-USD, UNI-USD)
- **Oracle Types**: All 4 types verified (Chainlink, Uniswap, Tellor, API3)
- **Price Aggregation**: Both median and weighted methods working
- **Error Handling**: Proper validation and edge case handling
- **Gas Efficiency**: All operations under 300,000 gas

### 📊 Live Price Feed Status

#### ETH/USD - All Sources Active ✅
```
Chainlink ETH/USD: $2,556.92 (Fresh)
Uniswap ETH/USD:   $2,547.64 (Fresh) 
Tellor ETH/USD:    $2,553.19 (Fresh)
API3 ETH/USD:      $2,547.67 (Fresh)

Median Price:      $2,550.43
Weighted Price:    $2,552.51
Price Spread:      0.36% (Excellent)
```

#### BTC/USD - All Sources Active ✅
```
Chainlink BTC/USD: $104,249.27 (Fresh)
Uniswap BTC/USD:   $104,403.35 (Fresh)
Tellor BTC/USD:    $105,540.45 (Fresh)
API3 BTC/USD:      $104,757.39 (Fresh)

Median Price:      $104,503.33
Weighted Price:    $104,370.12
```

#### UNI/USD - Partial Sources Active ⚠️
```
Chainlink UNI/USD: $13.89 (Fresh) - Using LINK proxy
Uniswap UNI/USD:   $6.30 (Fresh)
Tellor UNI/USD:    No Data Available
API3 UNI/USD:      $6.31 (Fresh)

Median Price:      $13.89
Note: Limited Tellor data for UNI on testnet
```

### ⚡ Performance Metrics
```
Gas Usage (Average):
- Median Price:     ~213,000 gas
- Weighted Price:   ~206,000 gas  
- Aggregated Price: ~273,000 gas
- All Prices:       ~202,000 gas
```
=======
| PriceAggregator         | `0x3aCf6221b838B9c60FaFDe95fCF5d14218a0D6eb` | ✅ Verified |
| OracleLib               | `0x348CF9FF117bdCE9Eea9111F228B8DFe0769F478` | ✅ Verified |
| TWAPCalculator          | `0x2A02559858237d9Fd9230EB3A1E619f8E066fA6A` | ✅ Verified |
| UniswapV3GraphAdapter   | `0x555790182a355e88F5264C3538C9C08F38DBf05D` | ✅ Verified |
| API3Adapter (ETH-USD)   | `0xCc6613100E67785Ed993dC72c2e11E64Ff64Cbc6` | ✅ Verified |
| TellorAdapter (ETH-USD) | `0x33BEDb26aa493c9999B80c69D6263A7fF65E0Eff` | ✅ Verified |
| TellorAdapter (BTC-USD) | `0x2E977ADc4A60027b846AAaea13d156BEEbBdd394` | ✅ Verified |
| TellorAdapter (LINK-USD)| `0x5b116a49D06afc089538391A36DaA5bAfFe3EB78` | ✅ Verified |
>>>>>>> e076205d

## Quick Start

### Option 1: Using Already Deployed Contracts

If the contracts are already deployed on Sepolia, you can interact with them directly:

```javascript
const { ethers } = require('ethers');

// Connect to Sepolia
const provider = new ethers.JsonRpcProvider('https://sepolia.infura.io/v3/YOUR_INFURA_KEY');
const priceAggregatorAddress = '0x3aCf6221b838B9c60FaFDe95fCF5d14218a0D6eb'; // Replace with actual address

// ABI for basic price fetching (minimal interface)
const priceAggregatorABI = [
  "function getMedianPrice(string memory pairSymbol) public view returns (int256)",
  "function getWeightedPrice(string memory pairSymbol) public view returns (int256)",
  "function getAggregatedPrice(string memory pairSymbol) external view returns (int256 medianPrice, int256 weightedPrice)",
  "function getAllPrices(string memory pairSymbol) external view returns (int256[] memory prices, uint8[] memory sourceTypes, string[] memory descriptions, uint256[] memory timestamps)"
];

// Create contract instance
const priceAggregator = new ethers.Contract(priceAggregatorAddress, priceAggregatorABI, provider);

// Get ETH/USD price
async function getETHPrice() {
  try {
    const [medianPrice, weightedPrice] = await priceAggregator.getAggregatedPrice("ETH-USD");
    console.log(`ETH/USD Median Price: $${ethers.formatUnits(medianPrice, 18)}`);
    console.log(`ETH/USD Weighted Price: $${ethers.formatUnits(weightedPrice, 18)}`);
  } catch (error) {
    console.error('Error fetching price:', error);
  }
}

getETHPrice();
```

### Option 2: Full Installation & Deployment

## Prerequisites

- **Node.js** (v16 or higher)
- **npm** or **yarn**
- **Git**
- **Sepolia testnet ETH** (get from [Sepolia Faucet](https://sepoliafaucet.com/))
- **Infura/Alchemy API key**
- **Etherscan API key** (for contract verification)

## Installation

1. **Clone the repository:**
   ```bash
   git clone https://github.com/ThanosDrossos/PriceOracleAggregator.git
   cd PriceOracleAggregator
   ```

2. **Install dependencies:**
   ```bash
   npm install
   ```

3. **Create environment file:**
   ```bash
   cp .env.example .env
   ```

4. **Configure your `.env` file:**
   ```env
   # Wallet Configuration
   PRIVATE_KEY=your_wallet_private_key_here

   # RPC Provider (choose one)
   INFURA_API_KEY=your_infura_api_key_here
   ALCHEMY_API_KEY=your_alchemy_api_key_here

   # Contract Verification
   ETHERSCAN_API_KEY=your_etherscan_api_key_here

   # Optional: Pre-deployed contract addresses
   UNISWAP_ADAPTER_ADDRESS=deployed_uniswap_adapter_address
   PRICE_AGGREGATOR_ADDRESS=deployed_price_aggregator_address
   ```

## Deployment

### 1. Deploy to Sepolia Testnet

Run the complete deployment script:

```bash
npx hardhat run scripts/deploy.js --network sepolia
```

This will deploy:
- ✅ OracleLib utility contract
- ✅ TWAPCalculator utility contract  
- ✅ TellorAdapter contracts (ETH-USD, BTC-USD, LINK-USD)
- ✅ API3Adapter contract (ETH-USD only)
- ✅ UniswapV3GraphAdapter contract
- ✅ PriceAggregator main contract with configured asset pairs

### 2. Update Uniswap Price Data

After deployment, update the Uniswap V3 price feeds with data from The Graph:

```bash
export UNISWAP_ADAPTER_ADDRESS=<deployed_adapter_address>
npx hardhat run scripts/updateUniswapPrices.js --network sepolia
```

### 3. Verify Contracts (Optional)

The deployment script will output verification commands. Run them to verify contracts on Etherscan:

```bash
npx hardhat verify --network sepolia <CONTRACT_ADDRESS> [CONSTRUCTOR_ARGS]
```

### 4. Test Local Deployment

For local testing with mock oracles:

```bash
npx hardhat run scripts/deploy-local.js --network localhost
```

## Usage Examples

### Basic Price Fetching

```javascript
const { ethers } = require('hardhat');

async function basicPriceExample() {
  const priceAggregator = await ethers.getContractAt(
    "PriceAggregator", 
    "0x3aCf6221b838B9c60FaFDe95fCF5d14218a0D6eb"
  );

  // Get median price for ETH/USD
  const medianPrice = await priceAggregator.getMedianPrice("ETH-USD");
  console.log(`ETH/USD Median: $${ethers.formatUnits(medianPrice, 18)}`);

  // Get weighted average price
  const weightedPrice = await priceAggregator.getWeightedPrice("ETH-USD");
  console.log(`ETH/USD Weighted: $${ethers.formatUnits(weightedPrice, 18)}`);

  // Get both prices at once
  const [median, weighted] = await priceAggregator.getAggregatedPrice("ETH-USD");
  console.log(`Median: $${ethers.formatUnits(median, 18)}`);
  console.log(`Weighted: $${ethers.formatUnits(weighted, 18)}`);
}
```

### Advanced Price Analysis

```javascript
async function detailedPriceAnalysis() {
  const priceAggregator = await ethers.getContractAt(
    "PriceAggregator", 
    "0x3aCf6221b838B9c60FaFDe95fCF5d14218a0D6eb"
  );

  // Get detailed price data from all sources
  const [prices, sourceTypes, descriptions, timestamps] = 
    await priceAggregator.getAllPrices("ETH-USD");

  console.log("\n=== ETH/USD Price Analysis ===");
  
  for (let i = 0; i < prices.length; i++) {
    const price = ethers.formatUnits(prices[i], 18);
    const sourceType = getSourceTypeName(sourceTypes[i]);
    const lastUpdate = new Date(timestamps[i] * 1000).toLocaleString();
    
    console.log(`${descriptions[i]} (${sourceType}): $${price}`);
    console.log(`  Last updated: ${lastUpdate}`);
    console.log(`  Status: ${prices[i] > 0 ? '✅ Active' : '❌ Inactive'}\n`);
  }
}

function getSourceTypeName(type) {
  const types = ['Chainlink', 'Uniswap', 'Tellor', 'API3'];
  return types[type] || 'Unknown';
}
```

### Enhanced Tellor Analytics

```javascript
async function tellorAnalytics() {
  const priceAggregator = await ethers.getContractAt(
    "PriceAggregator", 
    "0x3aCf6221b838B9c60FaFDe95fCF5d14218a0D6eb"
  );

  const tellorAdapterAddress = "0x[DEPLOYED_TELLOR_ADAPTER_ADDRESS]";

  // Get Tellor-specific analytics
  const [valueCount, lastReporter, lastTimestamp, isLastDisputed] = 
    await priceAggregator.getTellorAnalytics(tellorAdapterAddress);

  console.log("\n=== Tellor Analytics ===");
  console.log(`Total values submitted: ${valueCount}`);
  console.log(`Last reporter: ${lastReporter}`);
  console.log(`Last update: ${new Date(lastTimestamp * 1000).toLocaleString()}`);
  console.log(`Last value disputed: ${isLastDisputed ? '⚠️ Yes' : '✅ No'}`);

  // Check for disputed data across all Tellor sources
  const [hasDisputed, disputedSources] = 
    await priceAggregator.checkTellorDisputes("ETH-USD");

  if (hasDisputed) {
    console.log("\n⚠️ Disputed Tellor Data Found:");
    disputedSources.forEach(source => console.log(`  - ${source}`));
  } else {
    console.log("\n✅ No disputed Tellor data");
  }

  // Get historical Tellor data for trend analysis
  const [values, timestamps] = 
    await priceAggregator.getTellorHistoricalData(
      tellorAdapterAddress, 
      86400, // 24 hours
      10     // last 10 values
    );

  console.log("\n=== Historical Tellor Data (Last 10 values) ===");
  for (let i = 0; i < values.length; i++) {
    const price = ethers.formatUnits(values[i], 18);
    const time = new Date(timestamps[i] * 1000).toLocaleString();
    console.log(`$${price} at ${time}`);
  }
}
```

### Web3 Frontend Integration

```javascript
// React/Next.js example
import { ethers } from 'ethers';

export class PriceOracleService {
  constructor(providerUrl, contractAddress) {
    this.provider = new ethers.JsonRpcProvider(providerUrl);
    this.contract = new ethers.Contract(contractAddress, ABI, this.provider);
  }

  async getPrice(pair = "ETH-USD") {
    try {
      const [median, weighted] = await this.contract.getAggregatedPrice(pair);
      return {
        median: parseFloat(ethers.formatUnits(median, 18)),
        weighted: parseFloat(ethers.formatUnits(weighted, 18)),
        pair
      };
    } catch (error) {
      console.error(`Error fetching ${pair} price:`, error);
      throw error;
    }
  }

  async getAllSourcePrices(pair = "ETH-USD") {
    try {
      const [prices, types, descriptions, timestamps] = 
        await this.contract.getAllPrices(pair);
      
      return prices.map((price, index) => ({
        price: parseFloat(ethers.formatUnits(price, 18)),
        source: descriptions[index],
        type: ['Chainlink', 'Uniswap', 'Tellor', 'API3'][types[index]],
        lastUpdate: new Date(timestamps[index] * 1000),
        active: price > 0
      }));
    } catch (error) {
      console.error(`Error fetching ${pair} source prices:`, error);
      throw error;
    }
  }
}

// Usage in React component
const priceService = new PriceOracleService(
  'https://sepolia.infura.io/v3/YOUR_KEY',
  '0x3aCf6221b838B9c60FaFDe95fCF5d14218a0D6eb'
);

// In your component
useEffect(() => {
  const fetchPrices = async () => {
    try {
      const ethPrice = await priceService.getPrice("ETH-USD");
      const btcPrice = await priceService.getPrice("BTC-USD");
      const sourcePrices = await priceService.getAllSourcePrices("ETH-USD");
      
      setPrices({ eth: ethPrice, btc: btcPrice, sources: sourcePrices });
    } catch (error) {
      console.error('Price fetch failed:', error);
    }
  };

  fetchPrices();
  const interval = setInterval(fetchPrices, 30000); // Update every 30s
  return () => clearInterval(interval);
}, []);
```

## Administrative Functions

### Adding New Oracle Sources

As the contract owner, you can add new oracle sources:

```javascript
async function addNewOracleSource() {
  const [owner] = await ethers.getSigners();
  const priceAggregator = await ethers.getContractAt(
    "PriceAggregator", 
    "0x3aCf6221b838B9c60FaFDe95fCF5d14218a0D6eb",
    owner
  );

  const newSource = {
    oracle: "0x[NEW_ORACLE_ADDRESS]",
    oracleType: 0, // 0: Chainlink, 1: Uniswap, 2: Tellor, 3: API3
    weight: ethers.parseUnits("2", 18), // Weight of 2
    heartbeatSeconds: 3600, // 1 hour staleness threshold
    description: "New Oracle Source Description",
    decimals: 8 // Price decimals
  };

  await priceAggregator.addOracleSource(newSource);
  console.log("New oracle source added successfully!");
}
```

### Adding New Asset Pairs

```javascript
async function addNewAssetPair() {
  const [owner] = await ethers.getSigners();
  const priceAggregator = await ethers.getContractAt(
    "PriceAggregator", 
    "0x3aCf6221b838B9c60FaFDe95fCF5d14218a0D6eb",
    owner
  );

  // Define the oracle addresses that support this pair
  const oracleSources = [
    "0x[CHAINLINK_ORACLE_ADDRESS]",
    "0x[UNISWAP_ORACLE_ADDRESS]",
    "0x[TELLOR_ORACLE_ADDRESS]"
  ];

  await priceAggregator.addAssetPair(
    "UNI-USD",    // Symbol
    "UNI",        // Base asset
    "USD",        // Quote asset
    oracleSources // Array of oracle addresses
  );

  console.log("UNI-USD pair added successfully!");
}
```

## Supported Trading Pairs

The following trading pairs are currently supported:

| Pair | Chainlink | Uniswap V3 | Tellor | API3 |
|------|-----------|------------|--------|------|
| ETH-USD | ✅ | ✅ | ✅ | ✅ |
| BTC-USD | ✅ | ✅ | ✅ | ❌ |
| LINK-USD | ✅ | ✅ | ✅ | ❌ |

## Maintenance & Monitoring

### Automated Uniswap Price Updates

Set up a cron job to regularly update Uniswap V3 prices:

```bash
# Add to crontab (crontab -e)
*/15 * * * * cd /path/to/project && npx hardhat run scripts/updateUniswapPrices.js --network sepolia
```

### Price Monitoring Script

```javascript
// monitor-prices.js
const { ethers } = require('hardhat');

async function monitorPrices() {
  const priceAggregator = await ethers.getContractAt(
    "PriceAggregator", 
    process.env.PRICE_AGGREGATOR_ADDRESS
  );

  const pairs = ["ETH-USD", "BTC-USD", "LINK-USD"];

  for (const pair of pairs) {
    try {
      const [median, weighted] = await priceAggregator.getAggregatedPrice(pair);
      const [prices, types, descriptions] = await priceAggregator.getAllPrices(pair);
      
      console.log(`\n=== ${pair} ===`);
      console.log(`Median: $${ethers.formatUnits(median, 18)}`);
      console.log(`Weighted: $${ethers.formatUnits(weighted, 18)}`);
      
      // Check for failed sources
      let failedSources = 0;
      prices.forEach((price, i) => {
        if (price === 0n) {
          console.log(`⚠️ ${descriptions[i]} failed`);
          failedSources++;
        }
      });

      if (failedSources > 0) {
        console.log(`❌ ${failedSources}/${prices.length} sources failed for ${pair}`);
      } else {
        console.log(`✅ All sources active for ${pair}`);
      }

    } catch (error) {
      console.error(`❌ Error fetching ${pair}:`, error.message);
    }
  }
}

// Run monitoring
monitorPrices()
  .then(() => console.log('\n✅ Monitoring complete'))
  .catch(console.error);
```

## Testing

Run the comprehensive test suite:

```bash
# Local tests with mocks
npx hardhat test test/PriceAggregator.comprehensive.test.js

# Sepolia testnet tests (requires deployed contracts)
npx hardhat test test/PriceAggregator.sepolia.test.js --network sepolia

# Individual adapter tests
npx hardhat test test/ChainlinkAdapterTest.js --network sepolia
npx hardhat test test/TellorAdapterTest.js --network sepolia
npx hardhat test test/API3AdapterTest.js --network sepolia
```

## Troubleshooting

### Common Issues

1. **"Insufficient valid prices" error**
   - Check if oracle sources are responding
   - Verify network connectivity
   - Ensure Uniswap prices are updated

2. **"Price is stale" error**
   - Run the Uniswap update script
   - Check heartbeat settings
   - Verify oracle data freshness

3. **Gas estimation failed**
   - Increase gas limit in hardhat.config.js
   - Check Sepolia ETH balance
   - Verify contract addresses

4. **Tellor data disputed**
   - Use the `checkTellorDisputes()` function to identify disputed sources
   - Consider excluding disputed Tellor data temporarily

### Getting Help

- Check the [Issues](https://github.com/ThanosDrossos/PriceOracleAggregator/issues) page
- Review test files for usage examples
- Verify contract addresses on [Sepolia Etherscan](https://sepolia.etherscan.io/)

## License

This project is licensed under the MIT License - see the LICENSE file for details.

## Contributing

Contributions are welcome! Please feel free to submit a Pull Request.

### Development Setup

1. Fork the repository
2. Create a feature branch: `git checkout -b feature/new-feature`
3. Make your changes and add tests
4. Run tests: `npm test`
5. Submit a pull request

---

**⚠️ Important Security Notes:**
- Always verify contract addresses before interacting
- Use appropriate gas limits for transactions
- Monitor for disputed Tellor data in production
- Keep private keys secure and never commit them to version control<|MERGE_RESOLUTION|>--- conflicted
+++ resolved
@@ -1,4 +1,6 @@
 # Decentralized Price Oracle Aggregator
+
+Final project for UNAM class "Fundamentos Teóricos y Prácticos de Blockchain"
 
 Final project for UNAM class "Fundamentos Teóricos y Prácticos de Blockchain"
 
@@ -26,7 +28,6 @@
 
 | Contract                | Address | Verification Status |
 |-------------------------|---------|-------------------|
-<<<<<<< HEAD
 | PriceAggregator         | `0x519Fe3CCB10e265BD9e96b64E7F5EBfdAb7D8918` | ✅ Verified |
 | OracleLib               | `0x75f064e1487d73b958EEb7e3e6142D4A20cE7975` | ✅ Verified |
 | TWAPCalculator          | `0x18D81D882328574B4399723df3d2CE5AE2741fFF` | ✅ Verified |
@@ -104,16 +105,6 @@
 - Aggregated Price: ~273,000 gas
 - All Prices:       ~202,000 gas
 ```
-=======
-| PriceAggregator         | `0x3aCf6221b838B9c60FaFDe95fCF5d14218a0D6eb` | ✅ Verified |
-| OracleLib               | `0x348CF9FF117bdCE9Eea9111F228B8DFe0769F478` | ✅ Verified |
-| TWAPCalculator          | `0x2A02559858237d9Fd9230EB3A1E619f8E066fA6A` | ✅ Verified |
-| UniswapV3GraphAdapter   | `0x555790182a355e88F5264C3538C9C08F38DBf05D` | ✅ Verified |
-| API3Adapter (ETH-USD)   | `0xCc6613100E67785Ed993dC72c2e11E64Ff64Cbc6` | ✅ Verified |
-| TellorAdapter (ETH-USD) | `0x33BEDb26aa493c9999B80c69D6263A7fF65E0Eff` | ✅ Verified |
-| TellorAdapter (BTC-USD) | `0x2E977ADc4A60027b846AAaea13d156BEEbBdd394` | ✅ Verified |
-| TellorAdapter (LINK-USD)| `0x5b116a49D06afc089538391A36DaA5bAfFe3EB78` | ✅ Verified |
->>>>>>> e076205d
 
 ## Quick Start
 
